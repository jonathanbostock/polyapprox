--- conflicted
+++ resolved
@@ -21,16 +21,11 @@
     """Expected value of JumpReLU(x) under N(mu, sigma)"""
     return mu * (1-norm_cdf((1-mu) / sigma)) + sigma * norm_pdf((1-mu) / sigma)
 
-<<<<<<< HEAD
 # By default, we include the Dirac delta term in the expected value of the derivative
 # since relu_prime is equal to theta(x-1) + dirac_delta(x-1), but since we're also
 # doing some estimates of it approximately, we need the example without the Dirac delta
 # because the Monte Carlo sampler will not sample exactly x=1.
 def jump_relu_prime_ev(mu: ArrayType, sigma: ArrayType, include_dirac_delta_term: bool = True) -> ArrayType:
-=======
-
-def jump_relu_prime_ev(mu: Tensor, sigma: Tensor) -> Tensor:
->>>>>>> a3b4efde
     """Expected value of JumpReLU'(x) under N(mu, sigma)"""
     normal_term = norm_cdf((mu-1) / sigma)
 
